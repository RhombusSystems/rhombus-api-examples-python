RhombusAPI/
<<<<<<< HEAD
.vscode/
__pycache__/
res/
.env
=======
*.DS_Store
>>>>>>> 1100f8cc
<|MERGE_RESOLUTION|>--- conflicted
+++ resolved
@@ -1,9 +1,6 @@
 RhombusAPI/
-<<<<<<< HEAD
 .vscode/
 __pycache__/
 res/
 .env
-=======
-*.DS_Store
->>>>>>> 1100f8cc
+*.DS_Store